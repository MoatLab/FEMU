#ifndef __FTL_H
#define __FTL_H

#include "qemu/osdep.h"
#include "qemu/thread.h"

#define INVALID_PPA     (~(0ULL))
#define INVALID_LPN     (~(0ULL))
#define UNMAPPED_PPA    (~(0ULL))

enum {
    NAND_READ =  0,
    NAND_WRITE = 1,
    NAND_ERASE = 2,

<<<<<<< HEAD
//    NAND_READ_LATENCY = 0,
//    NAND_PROG_LATENCY = 0,
    NAND_READ_LATENCY = 40000,
    NAND_PROG_LATENCY = 200000,
=======
    PCIe_READ_LATENCY = 2000,
    PCIe_PROG_LATENCY = 2000,
>>>>>>> 11a5401e
    NAND_ERASE_LATENCY = 2000000,
};

enum {
    USER_IO = 0,
    GC_IO = 1,
};

enum {
    SEC_FREE = 0,
    SEC_INVALID = 1,
    SEC_VALID = 2,

    PG_FREE = 0,
    PG_INVALID = 1,
    PG_VALID = 2
};

#define BLK_BITS    (16)
#define PG_BITS     (16)
#define SEC_BITS    (8)
#define PL_BITS     (8)
#define LUN_BITS    (8)
#define CH_BITS     (7)

/* describe a physical page addr */
struct ppa {
    union {
        struct {
            uint64_t blk : BLK_BITS;
            uint64_t pg  : PG_BITS;
            uint64_t sec : SEC_BITS;
            uint64_t pl  : PL_BITS;
            uint64_t lun : LUN_BITS;
            uint64_t ch  : CH_BITS;
            uint64_t rsv : 1;
        } g;

        uint64_t ppa;
    };
};

typedef int nand_sec_status_t;

struct nand_page {
    nand_sec_status_t *sec;
    int nsecs;
    int status;
};

struct nand_block {
    struct nand_page *pg;
    int npgs;
    int ipc; /* invalid page count */
    int vpc; /* valid page count */
    int erase_cnt;
    int wp; /* current write pointer */
};

struct nand_plane {
    struct nand_block *blk;
    int nblks;
};

struct nand_lun {
    struct nand_plane *pl;
    int npls;
    uint64_t next_lun_avail_time;
    bool busy;
    uint64_t gc_endtime;
};

struct ssd_channel {
    struct nand_lun *lun;
    int nluns;
    uint64_t next_ch_avail_time;
    bool busy;
    uint64_t gc_endtime;
};

struct ssdparams {
    int secsz;        /* sector size in bytes */
    int secs_per_pg;  /* # of sectors per page */
    int pgs_per_blk;  /* # of NAND pages per block */
    int blks_per_pl;  /* # of blocks per plane */
    int pls_per_lun;  /* # of planes per LUN (Die) */
    int luns_per_ch;  /* # of LUNs per channel */
    int nchs;         /* # of channels in the SSD */

    int pg_rd_lat;    /* NAND page read latency in nanoseconds */
    int pg_wr_lat;    /* NAND page program latency in nanoseconds */
    int blk_er_lat;   /* NAND block erase latency in nanoseconds */
    int ch_xfer_lat;  /* channel transfer latency for one page in nanoseconds
                       * this defines the channel bandwith
                       */

    double gc_thres_pcent;
    int gc_thres_lines;
    double gc_thres_pcent_high;
    int gc_thres_lines_high;
    bool enable_gc_delay;

    /* below are all calculated values */
    int secs_per_blk; /* # of sectors per block */
    int secs_per_pl;  /* # of sectors per plane */
    int secs_per_lun; /* # of sectors per LUN */
    int secs_per_ch;  /* # of sectors per channel */
    int tt_secs;      /* # of sectors in the SSD */

    int pgs_per_pl;   /* # of pages per plane */
    int pgs_per_lun;  /* # of pages per LUN (Die) */
    int pgs_per_ch;   /* # of pages per channel */
    int tt_pgs;       /* total # of pages in the SSD */

    int blks_per_lun; /* # of blocks per LUN */
    int blks_per_ch;  /* # of blocks per channel */
    int tt_blks;      /* total # of blocks in the SSD */

    int secs_per_line;
    int pgs_per_line;
    int blks_per_line;
    int tt_lines;

    int pls_per_ch;   /* # of planes per channel */
    int tt_pls;       /* total # of planes in the SSD */

    int tt_luns;      /* total # of LUNs in the SSD */
};

typedef struct line {
    int id;  /* line id, the same as corresponding block id */
    int ipc; /* invalid page count in this line */
    int vpc; /* valid page count in this line */
    QTAILQ_ENTRY(line) entry; /* in either {free,victim,full} list */
    /* position in the priority queue for victim lines */
    size_t                  pos;
} line;

/* wp: record next write addr */
struct write_pointer {
    struct line *curline;
    int ch;
    int lun;
    int pg;
    int blk;
    int pl;
};

struct line_mgmt {
    struct line *lines;
    /* free line list, we only need to maintain a list of blk numbers */
    QTAILQ_HEAD(free_line_list, line) free_line_list;
    pqueue_t *victim_line_pq;
    //QTAILQ_HEAD(victim_line_list, line) victim_line_list;
    QTAILQ_HEAD(full_line_list, line) full_line_list;
    int tt_lines;
    int free_line_cnt;
    int victim_line_cnt;
    int full_line_cnt;
};

struct nand_cmd {
    int type;
    int cmd;
    int64_t stime; /* Coperd: request arrival time */
};

struct ssd {
    char *ssdname;
    struct ssdparams sp;
    struct ssd_channel *ch;
    struct ppa *maptbl; /* page level mapping table */
    uint64_t *rmap;     /* reverse mapptbl, assume it's stored in OOB */
    struct write_pointer wp;
    struct line_mgmt lm;

    /* lockless ring for communication with NVMe IO thread */
    struct rte_ring **to_ftl;
    struct rte_ring **to_poller;
    bool *dataplane_started_ptr;
    QemuThread ftl_thread;
};


#endif<|MERGE_RESOLUTION|>--- conflicted
+++ resolved
@@ -13,15 +13,8 @@
     NAND_WRITE = 1,
     NAND_ERASE = 2,
 
-<<<<<<< HEAD
-//    NAND_READ_LATENCY = 0,
-//    NAND_PROG_LATENCY = 0,
-    NAND_READ_LATENCY = 40000,
-    NAND_PROG_LATENCY = 200000,
-=======
     PCIe_READ_LATENCY = 2000,
     PCIe_PROG_LATENCY = 2000,
->>>>>>> 11a5401e
     NAND_ERASE_LATENCY = 2000000,
 };
 
