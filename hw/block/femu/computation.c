--- conflicted
+++ resolved
@@ -19,16 +19,4 @@
 {
 	uint64_t *p = buf;
 	return p[0];
-<<<<<<< HEAD
-}
-
-// we use rdtsc based delay instead of usleep() or delay()
-void inline add_delay(unsigned long long t)
-{
-	unsigned long long current_time, req_time;
-	current_time = cpu_get_host_ticks();
-	req_time = current_time + t;
-	while( cpu_get_host_ticks()  < req_time);
-=======
->>>>>>> 11a5401e
 }