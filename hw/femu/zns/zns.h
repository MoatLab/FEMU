--- conflicted
+++ resolved
@@ -98,12 +98,9 @@
     int nand_type;
     uint64_t next_blk_avail_time;
     uint64_t page_wp; //next free page
-<<<<<<< HEAD
     //yt
     u_int64_t extra_delay;
-=======
     uint64_t ipc; //invalid page count
->>>>>>> 83b5f13c
 };
 
 struct zns_plane{
