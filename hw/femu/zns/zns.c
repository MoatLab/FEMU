--- conflicted
+++ resolved
@@ -810,14 +810,11 @@
     return NVME_SUCCESS;
 }
 
-<<<<<<< HEAD
-=======
 static uint16_t zns_check_dulbe(NvmeNamespace *ns, uint64_t slba, uint32_t nlb)
 {
     return NVME_SUCCESS;
 }
 
->>>>>>> 83b5f13c
 static uint16_t zns_map_dptr(FemuCtrl *n, size_t len, NvmeRequest *req)
 {
     uint64_t prp1, prp2;
@@ -833,14 +830,6 @@
     }
 }
 
-<<<<<<< HEAD
-static uint16_t zns_check_dulbe(NvmeNamespace *ns, uint64_t slba, uint32_t nlb)
-{
-    return NVME_SUCCESS;
-}
-
-=======
->>>>>>> 83b5f13c
 /*Misao: backend read/write without latency emulation*/
 static uint16_t zns_nvme_rw(FemuCtrl *n, NvmeNamespace *ns, NvmeCmd *cmd,
                            NvmeRequest *req,bool append)
@@ -1282,15 +1271,9 @@
         id_zns->maptbl[i].ppa = UNMAPPED_PPA;
     }
 
-<<<<<<< HEAD
-    //Misao: init sram
-    id_zns->program_unit = ZNS_PAGE_SIZE*id_zns->flash_type*id_zns->num_plane; //PAGE_SIZE*flash_type*2 planes
-    id_zns->stripe_uint = id_zns->program_unit*id_zns->num_ch*id_zns->num_lun;
-=======
     //Misao: init buffer
     id_zns->program_unit = ZNS_PAGE_SIZE*id_zns->flash_type*id_zns->planes_per_lun;
     id_zns->stripe_uint = id_zns->program_unit*id_zns->num_chs*id_zns->luns_per_ch;
->>>>>>> 83b5f13c
     id_zns->cache.num_wc = ZNS_DEFAULT_NUM_WRITE_CACHE;
     id_zns->cache.write_cache = g_malloc0(sizeof(struct zns_write_cache) * id_zns->cache.num_wc);
     for(i =0; i < id_zns->cache.num_wc; i++)
@@ -1304,13 +1287,8 @@
     femu_log("===========================================\n");
     femu_log("|        ZNS HW Configuration()           |\n");      
     femu_log("===========================================\n");
-<<<<<<< HEAD
-    femu_log("|\tnchnl\t: %lu\t|\tchips per chnl\t: %lu\t|\tplanes per chip\t: %lu\t|\tblks per plane\t: %lu\t|\tpages per blk\t: %lu\t|\n",id_zns->num_ch,id_zns->num_lun,id_zns->num_plane,id_zns->num_blk,id_zns->num_page);
-    // femu_log("|\tl2p sz\t: %lu\t|\tl2p cache sz\t: %u\t|\n",id_zns->l2p_sz,id_zns->cache.num_l2p_ent);
-=======
     femu_log("|\tnchnl\t: %lu\t|\tchips per chnl\t: %lu\t|\tplanes per chip\t: %lu\t|\tblks per plane\t: %lu\t|\tflashpages per blk\t: %lu\t|\n",id_zns->num_chs,id_zns->luns_per_ch,id_zns->planes_per_lun,id_zns->blks_per_plane,id_zns->flashpages_per_blk);
     //femu_log("|\tl2p sz\t: %lu\t|\tl2p cache sz\t: %u\t|\n",id_zns->l2p_sz,id_zns->cache.num_l2p_ent);
->>>>>>> 83b5f13c
     femu_log("|\tprogram unit\t: %lu KiB\t|\tstripe unit\t: %lu KiB\t|\t# of write caches\t: %u\t|\t size of write caches (4KiB)\t: %lu\t|\n",id_zns->program_unit/(KiB),id_zns->stripe_uint/(KiB),id_zns->cache.num_wc,(id_zns->stripe_uint/LOGICAL_PAGE_SIZE));
     femu_log("===========================================\n"); 
 
